package scrapers

import (
	"fmt"

<<<<<<< HEAD
	"github.com/flanksource/commons/logger"
=======
	"github.com/flanksource/config-db/api"
>>>>>>> d31f77a3
	v1 "github.com/flanksource/config-db/api/v1"
	"github.com/flanksource/config-db/db"
)

func RunScraper(ctx api.ScrapeContext) (v1.ScrapeResults, error) {
	results, scraperErr := Run(ctx)
	if scraperErr != nil {
		return nil, fmt.Errorf("failed to run scraper %v: %w", ctx.ScrapeConfig().Name, scraperErr)
	}

	if err := saveResults(ctx, results); err != nil {
		return nil, fmt.Errorf("failed to save results: %w", err)
	}

	return results, nil
}

func RunK8IncrementalScraper(ctx *v1.ScrapeContext, config v1.Kubernetes, resources []*v1.InvolvedObject) error {
	results, scraperErr := runK8IncrementalScraper(ctx, config, resources)
	if scraperErr != nil {
		return fmt.Errorf("failed to run scraper %v: %w", ctx.ScrapeConfig.Name, scraperErr)
	}

	if err := saveResults(ctx, results); err != nil {
		return fmt.Errorf("failed to save results: %w", err)
	}

	return nil
}

func saveResults(ctx *v1.ScrapeContext, results v1.ScrapeResults) error {
	dbErr := db.SaveResults(ctx, results)
	if dbErr != nil {
		//FIXME cache results to save to db later
		return fmt.Errorf("failed to update db: %w", dbErr)
	}

	// If error in any of the scrape results, don't delete old items
	if len(results) > 0 && !v1.ScrapeResults(results).HasErr() {
<<<<<<< HEAD
		if err := DeleteStaleConfigItems(*ctx.ScrapeConfig.GetPersistedID()); err != nil {
			return fmt.Errorf("error deleting stale config items: %w", err)
=======
		if err := DeleteStaleConfigItems(*ctx.ScrapeConfig().GetPersistedID()); err != nil {
			return nil, fmt.Errorf("error deleting stale config items: %w", err)
>>>>>>> d31f77a3
		}
	}

	logger.Debugf("Saved scrape results. name=%s", ctx.ScrapeConfig.Name)
	return nil
}<|MERGE_RESOLUTION|>--- conflicted
+++ resolved
@@ -3,11 +3,8 @@
 import (
 	"fmt"
 
-<<<<<<< HEAD
 	"github.com/flanksource/commons/logger"
-=======
 	"github.com/flanksource/config-db/api"
->>>>>>> d31f77a3
 	v1 "github.com/flanksource/config-db/api/v1"
 	"github.com/flanksource/config-db/db"
 )
@@ -25,10 +22,10 @@
 	return results, nil
 }
 
-func RunK8IncrementalScraper(ctx *v1.ScrapeContext, config v1.Kubernetes, resources []*v1.InvolvedObject) error {
+func RunK8IncrementalScraper(ctx api.ScrapeContext, config v1.Kubernetes, resources []*v1.InvolvedObject) error {
 	results, scraperErr := runK8IncrementalScraper(ctx, config, resources)
 	if scraperErr != nil {
-		return fmt.Errorf("failed to run scraper %v: %w", ctx.ScrapeConfig.Name, scraperErr)
+		return fmt.Errorf("failed to run scraper %v: %w", ctx.ScrapeConfig().Name, scraperErr)
 	}
 
 	if err := saveResults(ctx, results); err != nil {
@@ -38,7 +35,7 @@
 	return nil
 }
 
-func saveResults(ctx *v1.ScrapeContext, results v1.ScrapeResults) error {
+func saveResults(ctx api.ScrapeContext, results v1.ScrapeResults) error {
 	dbErr := db.SaveResults(ctx, results)
 	if dbErr != nil {
 		//FIXME cache results to save to db later
@@ -47,16 +44,11 @@
 
 	// If error in any of the scrape results, don't delete old items
 	if len(results) > 0 && !v1.ScrapeResults(results).HasErr() {
-<<<<<<< HEAD
-		if err := DeleteStaleConfigItems(*ctx.ScrapeConfig.GetPersistedID()); err != nil {
+		if err := DeleteStaleConfigItems(*ctx.ScrapeConfig().GetPersistedID()); err != nil {
 			return fmt.Errorf("error deleting stale config items: %w", err)
-=======
-		if err := DeleteStaleConfigItems(*ctx.ScrapeConfig().GetPersistedID()); err != nil {
-			return nil, fmt.Errorf("error deleting stale config items: %w", err)
->>>>>>> d31f77a3
 		}
 	}
 
-	logger.Debugf("Saved scrape results. name=%s", ctx.ScrapeConfig.Name)
+	logger.Debugf("Saved scrape results. name=%s", ctx.ScrapeConfig().Name)
 	return nil
 }