package scrapers

import (
	"fmt"

	"github.com/flanksource/commons/logger"
	"github.com/flanksource/config-db/api"
	v1 "github.com/flanksource/config-db/api/v1"
	"github.com/flanksource/config-db/db"
)

func RunScraper(ctx api.ScrapeContext) (v1.ScrapeResults, error) {
	results, scraperErr := Run(ctx)
	if scraperErr != nil {
		return nil, fmt.Errorf("failed to run scraper %v: %w", ctx.ScrapeConfig().Name, scraperErr)
	}

	if err := saveResults(ctx, results); err != nil {
		return nil, fmt.Errorf("failed to save results: %w", err)
	}

	return results, nil
}

func RunK8IncrementalScraper(ctx api.ScrapeContext, config v1.Kubernetes, resources []*v1.InvolvedObject) error {
	results, scraperErr := runK8IncrementalScraper(ctx, config, resources)
	if scraperErr != nil {
		return fmt.Errorf("failed to run scraper %v: %w", ctx.ScrapeConfig().Name, scraperErr)
	}

	if err := saveResults(ctx, results); err != nil {
		return fmt.Errorf("failed to save results: %w", err)
	}

	return nil
}

func saveResults(ctx api.ScrapeContext, results v1.ScrapeResults) error {
	dbErr := db.SaveResults(ctx, results)
	if dbErr != nil {
		//FIXME cache results to save to db later
		return fmt.Errorf("failed to update db: %w", dbErr)
	}

<<<<<<< HEAD
	// If error in any of the scrape results, don't delete old items
	if len(results) > 0 && !v1.ScrapeResults(results).HasErr() {
		if err := DeleteStaleConfigItems(*ctx.ScrapeConfig().GetPersistedID()); err != nil {
			return fmt.Errorf("error deleting stale config items: %w", err)
=======
	persistedID := ctx.ScrapeConfig().GetPersistedID()
	if persistedID != nil {
		// If error in any of the scrape results, don't delete old items
		if len(results) > 0 && !v1.ScrapeResults(results).HasErr() {
			if err := DeleteStaleConfigItems(ctx.DutyContext(), *persistedID); err != nil {
				return nil, fmt.Errorf("error deleting stale config items: %w", err)
			}
>>>>>>> c0e81df9
		}
	}

	logger.Debugf("Saved scrape results. name=%s", ctx.ScrapeConfig().Name)
	return nil
}<|MERGE_RESOLUTION|>--- conflicted
+++ resolved
@@ -3,7 +3,6 @@
 import (
 	"fmt"
 
-	"github.com/flanksource/commons/logger"
 	"github.com/flanksource/config-db/api"
 	v1 "github.com/flanksource/config-db/api/v1"
 	"github.com/flanksource/config-db/db"
@@ -42,23 +41,15 @@
 		return fmt.Errorf("failed to update db: %w", dbErr)
 	}
 
-<<<<<<< HEAD
-	// If error in any of the scrape results, don't delete old items
-	if len(results) > 0 && !v1.ScrapeResults(results).HasErr() {
-		if err := DeleteStaleConfigItems(*ctx.ScrapeConfig().GetPersistedID()); err != nil {
-			return fmt.Errorf("error deleting stale config items: %w", err)
-=======
 	persistedID := ctx.ScrapeConfig().GetPersistedID()
 	if persistedID != nil {
 		// If error in any of the scrape results, don't delete old items
 		if len(results) > 0 && !v1.ScrapeResults(results).HasErr() {
 			if err := DeleteStaleConfigItems(ctx.DutyContext(), *persistedID); err != nil {
-				return nil, fmt.Errorf("error deleting stale config items: %w", err)
+				return fmt.Errorf("error deleting stale config items: %w", err)
 			}
->>>>>>> c0e81df9
 		}
 	}
 
-	logger.Debugf("Saved scrape results. name=%s", ctx.ScrapeConfig().Name)
 	return nil
 }