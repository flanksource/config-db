--- conflicted
+++ resolved
@@ -91,7 +91,6 @@
 			results = append(results, scraped...)
 		}
 	}
-<<<<<<< HEAD
 
 	if localResultPath != "" {
 		writeFile, err := os.Create(localResultPath)
@@ -104,9 +103,6 @@
 		}
 	}
 
-	ctx.Logger.V(1).Infof("Completed scraping with %d results.", len(results))
-=======
->>>>>>> d31b9267
 	return results, nil
 }
 
