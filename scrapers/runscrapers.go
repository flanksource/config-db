--- conflicted
+++ resolved
@@ -4,22 +4,8 @@
 	v1 "github.com/flanksource/confighub/api/v1"
 )
 
-<<<<<<< HEAD
 // Run ...
-func Run(ctx v1.ScrapeContext, config v1.ConfigScraper) ([]v1.ScrapeResult, error) {
-	results := []v1.ScrapeResult{}
-	for _, scraper := range All {
-		results = append(results, scraper.Scrape(ctx, config)...)
-	}
-	return results, nil
-}
-
-// RunScrapers ...
-func RunScrapers(scraperConfigs []v1.ConfigScraper, filename, outputDir string) error {
-	ctx := v1.ScrapeContext{Context: context.Background()}
-=======
 func Run(ctx v1.ScrapeContext, configs ...v1.ConfigScraper) ([]v1.ScrapeResult, error) {
->>>>>>> ec66ce18
 	results := []v1.ScrapeResult{}
 	for _, config := range configs {
 		for _, scraper := range All {
