--- conflicted
+++ resolved
@@ -4,7 +4,6 @@
 	"fmt"
 	"strconv"
 	"strings"
-	"time"
 
 	"github.com/Jeffail/gabs/v2"
 	"github.com/flanksource/commons/collections"
@@ -26,8 +25,7 @@
 	return len(configs.Kubernetes) > 0
 }
 
-<<<<<<< HEAD
-func (kubernetes KubernetesScraper) IncrementalScrape(ctx *v1.ScrapeContext, config v1.Kubernetes, resources []*v1.InvolvedObject) v1.ScrapeResults {
+func (kubernetes KubernetesScraper) IncrementalScrape(ctx api.ScrapeContext, config v1.Kubernetes, resources []*v1.InvolvedObject) v1.ScrapeResults {
 	logger.Debugf("Scraping %d resources", len(resources))
 
 	var objects []*unstructured.Unstructured
@@ -50,15 +48,8 @@
 	return extractResults(config, objects)
 }
 
-func (kubernetes KubernetesScraper) Scrape(ctx *v1.ScrapeContext) v1.ScrapeResults {
+func (kubernetes KubernetesScraper) Scrape(ctx api.ScrapeContext) v1.ScrapeResults {
 	var results v1.ScrapeResults
-=======
-func (kubernetes KubernetesScraper) Scrape(ctx api.ScrapeContext) v1.ScrapeResults {
-	var (
-		results       v1.ScrapeResults
-		changeResults v1.ScrapeResults
-	)
->>>>>>> d31f77a3
 
 	for _, config := range ctx.ScrapeConfig().Spec.Kubernetes {
 		if config.ClusterName == "" {
@@ -153,7 +144,6 @@
 			}
 		}
 
-<<<<<<< HEAD
 		obj.SetManagedFields(nil)
 		annotations := obj.GetAnnotations()
 		if annotations != nil {
@@ -167,46 +157,6 @@
 		}
 		if obj.GetNamespace() != "" {
 			tags["namespace"] = obj.GetNamespace()
-=======
-			createdAt := obj.GetCreationTimestamp().Time
-			var deletedAt *time.Time
-			if !obj.GetDeletionTimestamp().IsZero() {
-				deletedAt = &obj.GetDeletionTimestamp().Time
-			}
-
-			// Evicted Pods must be considered deleted
-			if obj.GetKind() == "Pod" && status == string(health.HealthStatusDegraded) {
-				objStatus := obj.Object["status"].(map[string]any)
-				if val, ok := objStatus["reason"].(string); ok && val == "Evicted" {
-					// Use time.Now() as default and try to parse the evict time
-					timeNow := time.Now()
-					deletedAt = &timeNow
-					if evictTime, err := time.Parse(time.RFC3339, objStatus["startTime"].(string)); err != nil {
-						deletedAt = &evictTime
-					}
-				}
-			}
-
-			parentType, parentExternalID := getKubernetesParent(obj, resourceIDMap)
-			results = append(results, v1.ScrapeResult{
-				BaseScraper:         config.BaseScraper,
-				Name:                obj.GetName(),
-				Namespace:           obj.GetNamespace(),
-				ConfigClass:         obj.GetKind(),
-				Type:                ConfigTypePrefix + obj.GetKind(),
-				Status:              status,
-				Description:         description,
-				CreatedAt:           &createdAt,
-				DeletedAt:           deletedAt,
-				Config:              cleanKubernetesObject(obj.Object),
-				ID:                  string(obj.GetUID()),
-				Tags:                stripLabels(convertStringInterfaceMapToStringMap(tags), "-hash"),
-				Aliases:             getKubernetesAlias(obj),
-				ParentExternalID:    parentExternalID,
-				ParentType:          ConfigTypePrefix + parentType,
-				RelationshipResults: relationships,
-			})
->>>>>>> d31f77a3
 		}
 		tags["cluster"] = config.ClusterName
 
