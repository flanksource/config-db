--- conflicted
+++ resolved
@@ -5,6 +5,7 @@
 	"regexp"
 	"strconv"
 	"strings"
+	"time"
 
 	"github.com/Jeffail/gabs/v2"
 	"github.com/flanksource/commons/collections"
@@ -13,11 +14,7 @@
 
 	"github.com/flanksource/config-db/api"
 	v1 "github.com/flanksource/config-db/api/v1"
-<<<<<<< HEAD
-=======
 	"github.com/flanksource/config-db/db"
-	"github.com/flanksource/config-db/utils"
->>>>>>> c0e81df9
 	"github.com/flanksource/is-healthy/pkg/health"
 	"github.com/flanksource/ketall"
 	"github.com/flanksource/ketall/options"
@@ -53,20 +50,14 @@
 
 	logger.Debugf("Found %d objects for %d ids", len(objects), len(resources))
 
-	return extractResults(config, objects)
+	return extractResults(ctx.DutyContext(), config, objects)
 }
 
 func (kubernetes KubernetesScraper) Scrape(ctx api.ScrapeContext) v1.ScrapeResults {
-<<<<<<< HEAD
-	var results v1.ScrapeResults
-=======
 	var (
-		results       v1.ScrapeResults
-		changeResults v1.ScrapeResults
-
-		err error
+		results v1.ScrapeResults
+		err     error
 	)
->>>>>>> c0e81df9
 
 	for _, config := range ctx.ScrapeConfig().Spec.Kubernetes {
 		if config.ClusterName == "" {
@@ -74,7 +65,10 @@
 		}
 
 		opts := options.NewDefaultCmdOptions()
-		opts = updateOptions(opts, config)
+		opts, err = updateOptions(ctx.DutyContext(), opts, config)
+		if err != nil {
+			return results.Errorf(err, "error setting up kube config")
+		}
 		objs := ketall.KetAll(opts)
 
 		// Add Cluster object first
@@ -88,24 +82,14 @@
 			ID:          clusterID,
 		})
 
-<<<<<<< HEAD
-		extracted := extractResults(config, objs)
+		extracted := extractResults(ctx.DutyContext(), config, objs)
 		results = append(results, extracted...)
 	}
-=======
-		opts := options.NewDefaultCmdOptions()
-		opts, err = updateOptions(ctx.DutyContext(), opts, config)
-		if err != nil {
-			return results.Errorf(err, "error setting up kube config")
-		}
-		objs := ketall.KetAll(opts)
->>>>>>> c0e81df9
 
 	return results
 }
 
-<<<<<<< HEAD
-func extractResults(config v1.Kubernetes, objs []*unstructured.Unstructured) v1.ScrapeResults {
+func extractResults(ctx context.Context, config v1.Kubernetes, objs []*unstructured.Unstructured) v1.ScrapeResults {
 	var (
 		results       v1.ScrapeResults
 		changeResults v1.ScrapeResults
@@ -117,6 +101,9 @@
 	resourceIDMap[""]["Cluster"] = make(map[string]string)
 	resourceIDMap[""]["Cluster"][config.ClusterName] = clusterID
 	resourceIDMap[""]["Cluster"]["selfRef"] = clusterID // For shorthand
+
+	// Labels that are added to the kubernetes nodes once all the objects are visited
+	var labelsToAddToNode = map[string]map[string]string{}
 
 	for _, obj := range objs {
 		if string(obj.GetUID()) == "" {
@@ -145,248 +132,18 @@
 				changeResults = append(changeResults, v1.ScrapeResult{
 					Changes: []v1.ChangeResult{*change},
 				})
-=======
-		// Labels that are added to the kubernetes nodes once all the objects are visited
-		var labelsToAddToNode = map[string]map[string]string{}
-
-		for _, obj := range objs {
-			if string(obj.GetUID()) == "" {
-				logger.Warnf("Found kubernetes object with no resource ID: %s/%s/%s", obj.GetKind(), obj.GetNamespace(), obj.GetName())
-				continue
-			}
-
-			if obj.GetKind() == "Event" {
-				reason, _ := obj.Object["reason"].(string)
-				if utils.MatchItems(reason, config.Event.Exclusions...) {
-					logger.Debugf("excluding event object for reason [%s].", reason)
-					continue
-				}
-
-				change := getChangeFromEvent(obj, config.Event.SeverityKeywords)
-				if change != nil {
-					changeResults = append(changeResults, v1.ScrapeResult{
-						BaseScraper: config.BaseScraper,
-						Changes:     []v1.ChangeResult{*change},
-					})
-				}
-
-				// this is all we need from an event object
-				continue
-			}
-
-			var relationships v1.RelationshipResults
-			if obj.GetKind() == "Pod" {
-				spec := obj.Object["spec"].(map[string]interface{})
-				var nodeName string
-				if spec["nodeName"] != nil {
-					nodeName = spec["nodeName"].(string)
-					nodeID := resourceIDMap[""]["Node"][nodeName]
-					relationships = append(relationships, v1.RelationshipResult{
-						ConfigExternalID: v1.ExternalID{
-							ExternalID: []string{string(obj.GetUID())},
-							ConfigType: ConfigTypePrefix + "Pod",
-						},
-						RelatedExternalID: v1.ExternalID{
-							ExternalID: []string{nodeID},
-							ConfigType: ConfigTypePrefix + "Node",
-						},
-						Relationship: "NodePod",
-					})
-				}
-
-				if obj.GetLabels()["app.kubernetes.io/name"] == "aws-node" {
-					for _, ownerRef := range obj.GetOwnerReferences() {
-						if ownerRef.Kind == "DaemonSet" && ownerRef.Name == "aws-node" {
-							var (
-								awsRoleARN  = getContainerEnv(spec, "AWS_ROLE_ARN")
-								vpcID       = getContainerEnv(spec, "VPC_ID")
-								clusterName = getContainerEnv(spec, "CLUSTER_NAME")
-								awsRegion   = getContainerEnv(spec, "AWS_REGION")
-							)
-
-							if awsRoleARN != "" {
-								relationships = append(relationships, v1.RelationshipResult{
-									ConfigExternalID:  v1.ExternalID{ExternalID: []string{string(obj.GetUID())}, ConfigType: ConfigTypePrefix + "Pod"},
-									RelatedExternalID: v1.ExternalID{ExternalID: []string{awsRoleARN}, ConfigType: "AWS::IAM::Role"},
-									Relationship:      "IAMRoleNode",
-								})
-							}
-
-							if vpcID != "" {
-								labelsToAddToNode[nodeName] = map[string]string{
-									"vpc-id": vpcID,
-								}
-
-								if clusterScrapeResult, ok := results[0].Config.(map[string]any); ok {
-									clusterScrapeResult["vpc-id"] = vpcID
-								}
-
-								relationships = append(relationships, v1.RelationshipResult{
-									ConfigExternalID:  v1.ExternalID{ExternalID: []string{string(obj.GetUID())}, ConfigType: ConfigTypePrefix + "Pod"},
-									RelatedExternalID: v1.ExternalID{ExternalID: []string{fmt.Sprintf("Kubernetes/Node//%s", nodeName)}, ConfigType: ConfigTypePrefix + "Node"},
-									Relationship:      "NodePod",
-								})
-							}
-
-							if clusterName != "" {
-								if clusterScrapeResult, ok := results[0].Config.(map[string]any); ok {
-									clusterScrapeResult["cluster-name"] = clusterName
-								}
-
-								awsAccountID := extractAccountIDFromARN(awsRoleARN)
-								if awsAccountID != "" && awsRegion != "" {
-									relationships = append(relationships, v1.RelationshipResult{
-										ConfigExternalID:  v1.ExternalID{ExternalID: []string{clusterID}, ConfigType: ConfigTypePrefix + "Cluster"},
-										RelatedExternalID: v1.ExternalID{ExternalID: []string{fmt.Sprintf("arn:aws:eks:%s:%s:cluster/%s", awsRegion, awsAccountID, clusterName)}, ConfigType: "AWS::EKS::Cluster"},
-										Relationship:      "EKSClusterKubernetesCluster",
-									})
-								}
-							}
-						}
-					}
-				}
-			}
-
-			if obj.GetKind() == "Node" {
-				if clusterName, ok := obj.GetLabels()["alpha.eksctl.io/cluster-name"]; ok {
-					if clusterScrapeResult, ok := results[0].Config.(map[string]any); ok {
-						clusterScrapeResult["cluster-name"] = clusterName
-					}
-
-					relationships = append(relationships, v1.RelationshipResult{
-						ConfigExternalID: v1.ExternalID{
-							ExternalID: []string{string(obj.GetUID())},
-							ConfigType: ConfigTypePrefix + "Node",
-						},
-						RelatedExternalID: v1.ExternalID{
-							ExternalID: []string{clusterName},
-							ConfigType: "AWS::EKS::Cluster",
-						},
-						Relationship: "EKSClusterNode",
-					})
-				}
-
-				if spec, ok := obj.Object["spec"].(map[string]any); ok {
-					if providerID, ok := spec["providerID"].(string); ok {
-						// providerID is expected to be in the format "aws:///eu-west-1a/i-06ec81231075dd597"
-						splits := strings.Split(providerID, "/")
-						if strings.HasPrefix(providerID, "aws:///") && len(splits) > 0 && strings.HasPrefix(splits[len(splits)-1], "i-") {
-							ec2InstanceID := splits[len(splits)-1]
-							relationships = append(relationships, v1.RelationshipResult{
-								ConfigExternalID:  v1.ExternalID{ExternalID: []string{string(obj.GetUID())}, ConfigType: ConfigTypePrefix + "Node"},
-								RelatedExternalID: v1.ExternalID{ExternalID: []string{ec2InstanceID}, ConfigType: "AWS::EC2::Instance"},
-								Relationship:      "EC2InstanceNode",
-							})
-						}
-					}
-				}
-			}
-
-			if obj.GetNamespace() != "" {
-				relationships = append(relationships, v1.RelationshipResult{
-					ConfigExternalID: v1.ExternalID{
-						ExternalID: []string{string(obj.GetUID())},
-						ConfigType: ConfigTypePrefix + obj.GetKind(),
-					},
-					RelatedExternalID: v1.ExternalID{
-						ExternalID: []string{fmt.Sprintf("Kubernetes/Namespace//%s", obj.GetNamespace())},
-						ConfigType: ConfigTypePrefix + "Namespace",
-					},
-					Relationship: "Namespace" + obj.GetKind(),
-				})
-			}
-
-			for _, ownerRef := range obj.GetOwnerReferences() {
-				rel := v1.RelationshipResult{
-					ConfigExternalID: v1.ExternalID{
-						ExternalID: []string{string(obj.GetUID())},
-						ConfigType: ConfigTypePrefix + obj.GetKind(),
-					},
-					RelatedExternalID: v1.ExternalID{
-						ExternalID: []string{string(ownerRef.UID)},
-						ConfigType: ConfigTypePrefix + ownerRef.Kind,
-					},
-					Relationship: ownerRef.Kind + obj.GetKind(),
-				}
-				relationships = append(relationships, rel)
-			}
-
-			for _, f := range config.Relationships {
-				env := map[string]any{}
-				if spec, ok := obj.Object["spec"].(map[string]any); ok {
-					env["spec"] = spec
-				} else {
-					env["spec"] = map[string]any{}
-				}
-
-				kind, err := f.Kind.Eval(obj.GetLabels(), env)
-				if err != nil {
-					return results.Errorf(err, "failed to evaluate kind: %v for config relationship", f.Kind)
-				}
-
-				name, err := f.Name.Eval(obj.GetLabels(), env)
-				if err != nil {
-					return results.Errorf(err, "failed to evaluate name: %v for config relationship", f.Name)
-				}
-
-				namespace, err := f.Namespace.Eval(obj.GetLabels(), env)
-				if err != nil {
-					return results.Errorf(err, "failed to evaluate namespace: %v for config relationship", f.Namespace)
-				}
-
-				linkedConfigItemIDs, err := db.FindConfigIDsByNamespaceNameClass(ctx.DutyContext(), namespace, name, kind)
-				if err != nil {
-					return results.Errorf(err, "failed to get linked config items: name=%s, namespace=%s", name, namespace)
-				}
-
-				for _, id := range linkedConfigItemIDs {
-					rel := v1.RelationshipResult{
-						ConfigExternalID: v1.ExternalID{
-							ExternalID: []string{string(obj.GetUID())},
-							ConfigType: ConfigTypePrefix + obj.GetKind(),
-						},
-						RelatedConfigID: id.String(),
-						Relationship:    kind + obj.GetKind(),
-					}
-					relationships = append(relationships, rel)
-				}
-			}
-
-			if obj.GetKind() == "ConfigMap" && obj.GetName() == "aws-auth" {
-				cm, ok := obj.Object["data"].(map[string]any)
-				if ok {
-					var accountID string
-					if mapRolesYAML, ok := cm["mapRoles"].(string); ok {
-						accountID = extractAccountIDFromARN(mapRolesYAML)
-					}
-
-					if clusterScrapeResult, ok := results[0].Config.(map[string]any); ok {
-						clusterScrapeResult["aws-auth"] = cm
-						clusterScrapeResult["account-id"] = accountID
-					}
-				}
-			}
-
-			tags := make(map[string]string)
-			if obj.GetLabels() != nil {
-				tags = obj.GetLabels()
-			}
-			tags["cluster"] = config.ClusterName
-			if obj.GetNamespace() != "" {
-				tags["namespace"] = obj.GetNamespace()
->>>>>>> c0e81df9
 			}
 
 			// this is all we need from an event object
 			continue
 		}
 
-<<<<<<< HEAD
 		var relationships v1.RelationshipResults
 		if obj.GetKind() == "Pod" {
 			spec := obj.Object["spec"].(map[string]interface{})
+			var nodeName string
 			if spec["nodeName"] != nil {
-				nodeName := spec["nodeName"].(string)
+				nodeName = spec["nodeName"].(string)
 				nodeID := resourceIDMap[""]["Node"][nodeName]
 				relationships = append(relationships, v1.RelationshipResult{
 					ConfigExternalID: v1.ExternalID{
@@ -399,34 +156,191 @@
 					},
 					Relationship: "NodePod",
 				})
-=======
-			createdAt := obj.GetCreationTimestamp().Time
-			var deletedAt *time.Time
-			var deleteReason v1.ConfigDeleteReason
-			if !obj.GetDeletionTimestamp().IsZero() {
-				deletedAt = &obj.GetDeletionTimestamp().Time
-				deleteReason = v1.DeletedReasonFromAttribute
->>>>>>> c0e81df9
-			}
-		}
-
-		obj.SetManagedFields(nil)
-		annotations := obj.GetAnnotations()
-		if annotations != nil {
-			delete(annotations, "kubectl.kubernetes.io/last-applied-configuration")
-		}
-		obj.SetAnnotations(annotations)
-		metadata := obj.Object["metadata"].(map[string]interface{})
-		tags := make(map[string]interface{})
-		if metadata["labels"] != nil {
-			tags = metadata["labels"].(map[string]interface{})
-		}
+			}
+
+			if obj.GetLabels()["app.kubernetes.io/name"] == "aws-node" {
+				for _, ownerRef := range obj.GetOwnerReferences() {
+					if ownerRef.Kind == "DaemonSet" && ownerRef.Name == "aws-node" {
+						var (
+							awsRoleARN  = getContainerEnv(spec, "AWS_ROLE_ARN")
+							vpcID       = getContainerEnv(spec, "VPC_ID")
+							clusterName = getContainerEnv(spec, "CLUSTER_NAME")
+							awsRegion   = getContainerEnv(spec, "AWS_REGION")
+						)
+
+						if awsRoleARN != "" {
+							relationships = append(relationships, v1.RelationshipResult{
+								ConfigExternalID:  v1.ExternalID{ExternalID: []string{string(obj.GetUID())}, ConfigType: ConfigTypePrefix + "Pod"},
+								RelatedExternalID: v1.ExternalID{ExternalID: []string{awsRoleARN}, ConfigType: "AWS::IAM::Role"},
+								Relationship:      "IAMRoleNode",
+							})
+						}
+
+						if vpcID != "" {
+							labelsToAddToNode[nodeName] = map[string]string{
+								"vpc-id": vpcID,
+							}
+
+							if clusterScrapeResult, ok := results[0].Config.(map[string]any); ok {
+								clusterScrapeResult["vpc-id"] = vpcID
+							}
+
+							relationships = append(relationships, v1.RelationshipResult{
+								ConfigExternalID:  v1.ExternalID{ExternalID: []string{string(obj.GetUID())}, ConfigType: ConfigTypePrefix + "Pod"},
+								RelatedExternalID: v1.ExternalID{ExternalID: []string{fmt.Sprintf("Kubernetes/Node//%s", nodeName)}, ConfigType: ConfigTypePrefix + "Node"},
+								Relationship:      "NodePod",
+							})
+						}
+
+						if clusterName != "" {
+							if clusterScrapeResult, ok := results[0].Config.(map[string]any); ok {
+								clusterScrapeResult["cluster-name"] = clusterName
+							}
+
+							awsAccountID := extractAccountIDFromARN(awsRoleARN)
+							if awsAccountID != "" && awsRegion != "" {
+								relationships = append(relationships, v1.RelationshipResult{
+									ConfigExternalID:  v1.ExternalID{ExternalID: []string{clusterID}, ConfigType: ConfigTypePrefix + "Cluster"},
+									RelatedExternalID: v1.ExternalID{ExternalID: []string{fmt.Sprintf("arn:aws:eks:%s:%s:cluster/%s", awsRegion, awsAccountID, clusterName)}, ConfigType: "AWS::EKS::Cluster"},
+									Relationship:      "EKSClusterKubernetesCluster",
+								})
+							}
+						}
+					}
+				}
+			}
+		}
+
+		if obj.GetKind() == "Node" {
+			if clusterName, ok := obj.GetLabels()["alpha.eksctl.io/cluster-name"]; ok {
+				if clusterScrapeResult, ok := results[0].Config.(map[string]any); ok {
+					clusterScrapeResult["cluster-name"] = clusterName
+				}
+
+				relationships = append(relationships, v1.RelationshipResult{
+					ConfigExternalID: v1.ExternalID{
+						ExternalID: []string{string(obj.GetUID())},
+						ConfigType: ConfigTypePrefix + "Node",
+					},
+					RelatedExternalID: v1.ExternalID{
+						ExternalID: []string{clusterName},
+						ConfigType: "AWS::EKS::Cluster",
+					},
+					Relationship: "EKSClusterNode",
+				})
+			}
+
+			if spec, ok := obj.Object["spec"].(map[string]any); ok {
+				if providerID, ok := spec["providerID"].(string); ok {
+					// providerID is expected to be in the format "aws:///eu-west-1a/i-06ec81231075dd597"
+					splits := strings.Split(providerID, "/")
+					if strings.HasPrefix(providerID, "aws:///") && len(splits) > 0 && strings.HasPrefix(splits[len(splits)-1], "i-") {
+						ec2InstanceID := splits[len(splits)-1]
+						relationships = append(relationships, v1.RelationshipResult{
+							ConfigExternalID:  v1.ExternalID{ExternalID: []string{string(obj.GetUID())}, ConfigType: ConfigTypePrefix + "Node"},
+							RelatedExternalID: v1.ExternalID{ExternalID: []string{ec2InstanceID}, ConfigType: "AWS::EC2::Instance"},
+							Relationship:      "EC2InstanceNode",
+						})
+					}
+				}
+			}
+		}
+
+		if obj.GetNamespace() != "" {
+			relationships = append(relationships, v1.RelationshipResult{
+				ConfigExternalID: v1.ExternalID{
+					ExternalID: []string{string(obj.GetUID())},
+					ConfigType: ConfigTypePrefix + obj.GetKind(),
+				},
+				RelatedExternalID: v1.ExternalID{
+					ExternalID: []string{fmt.Sprintf("Kubernetes/Namespace//%s", obj.GetNamespace())},
+					ConfigType: ConfigTypePrefix + "Namespace",
+				},
+				Relationship: "Namespace" + obj.GetKind(),
+			})
+		}
+
+		for _, ownerRef := range obj.GetOwnerReferences() {
+			rel := v1.RelationshipResult{
+				ConfigExternalID: v1.ExternalID{
+					ExternalID: []string{string(obj.GetUID())},
+					ConfigType: ConfigTypePrefix + obj.GetKind(),
+				},
+				RelatedExternalID: v1.ExternalID{
+					ExternalID: []string{string(ownerRef.UID)},
+					ConfigType: ConfigTypePrefix + ownerRef.Kind,
+				},
+				Relationship: ownerRef.Kind + obj.GetKind(),
+			}
+			relationships = append(relationships, rel)
+		}
+
+		for _, f := range config.Relationships {
+			env := map[string]any{}
+			if spec, ok := obj.Object["spec"].(map[string]any); ok {
+				env["spec"] = spec
+			} else {
+				env["spec"] = map[string]any{}
+			}
+
+			kind, err := f.Kind.Eval(obj.GetLabels(), env)
+			if err != nil {
+				return results.Errorf(err, "failed to evaluate kind: %v for config relationship", f.Kind)
+			}
+
+			name, err := f.Name.Eval(obj.GetLabels(), env)
+			if err != nil {
+				return results.Errorf(err, "failed to evaluate name: %v for config relationship", f.Name)
+			}
+
+			namespace, err := f.Namespace.Eval(obj.GetLabels(), env)
+			if err != nil {
+				return results.Errorf(err, "failed to evaluate namespace: %v for config relationship", f.Namespace)
+			}
+
+			linkedConfigItemIDs, err := db.FindConfigIDsByNamespaceNameClass(ctx, namespace, name, kind)
+			if err != nil {
+				return results.Errorf(err, "failed to get linked config items: name=%s, namespace=%s", name, namespace)
+			}
+
+			for _, id := range linkedConfigItemIDs {
+				rel := v1.RelationshipResult{
+					ConfigExternalID: v1.ExternalID{
+						ExternalID: []string{string(obj.GetUID())},
+						ConfigType: ConfigTypePrefix + obj.GetKind(),
+					},
+					RelatedConfigID: id.String(),
+					Relationship:    kind + obj.GetKind(),
+				}
+				relationships = append(relationships, rel)
+			}
+		}
+
+		if obj.GetKind() == "ConfigMap" && obj.GetName() == "aws-auth" {
+			cm, ok := obj.Object["data"].(map[string]any)
+			if ok {
+				var accountID string
+				if mapRolesYAML, ok := cm["mapRoles"].(string); ok {
+					accountID = extractAccountIDFromARN(mapRolesYAML)
+				}
+
+				if clusterScrapeResult, ok := results[0].Config.(map[string]any); ok {
+					clusterScrapeResult["aws-auth"] = cm
+					clusterScrapeResult["account-id"] = accountID
+				}
+			}
+		}
+
+		tags := make(map[string]string)
+		if obj.GetLabels() != nil {
+			tags = obj.GetLabels()
+		}
+		tags["cluster"] = config.ClusterName
 		if obj.GetNamespace() != "" {
 			tags["namespace"] = obj.GetNamespace()
 		}
 		tags["cluster"] = config.ClusterName
 
-<<<<<<< HEAD
 		// Add health metadata
 		var status, description string
 		if healthStatus, err := health.GetResourceHealth(obj, nil); err == nil && healthStatus != nil {
@@ -435,6 +349,26 @@
 		}
 
 		createdAt := obj.GetCreationTimestamp().Time
+		var deletedAt *time.Time
+		var deleteReason v1.ConfigDeleteReason
+		if !obj.GetDeletionTimestamp().IsZero() {
+			deletedAt = &obj.GetDeletionTimestamp().Time
+			deleteReason = v1.DeletedReasonFromAttribute
+		}
+
+		// Evicted Pods must be considered deleted
+		if obj.GetKind() == "Pod" && status == string(health.HealthStatusDegraded) {
+			objStatus := obj.Object["status"].(map[string]any)
+			if val, ok := objStatus["reason"].(string); ok && val == "Evicted" {
+				// Use time.Now() as default and try to parse the evict time
+				timeNow := time.Now()
+				deletedAt = &timeNow
+				if evictTime, err := time.Parse(time.RFC3339, objStatus["startTime"].(string)); err != nil {
+					deletedAt = &evictTime
+				}
+			}
+		}
+
 		parentType, parentExternalID := getKubernetesParent(obj, resourceIDMap)
 		results = append(results, v1.ScrapeResult{
 			BaseScraper:         config.BaseScraper,
@@ -445,45 +379,24 @@
 			Status:              status,
 			Description:         description,
 			CreatedAt:           &createdAt,
+			DeletedAt:           deletedAt,
+			DeleteReason:        deleteReason,
 			Config:              cleanKubernetesObject(obj.Object),
 			ID:                  string(obj.GetUID()),
-			Tags:                stripLabels(convertStringInterfaceMapToStringMap(tags), "-hash"),
+			Tags:                stripLabels(tags, "-hash"),
 			Aliases:             getKubernetesAlias(obj),
 			ParentExternalID:    parentExternalID,
 			ParentType:          ConfigTypePrefix + parentType,
 			RelationshipResults: relationships,
 		})
-=======
-			parentType, parentExternalID := getKubernetesParent(obj, resourceIDMap)
-			results = append(results, v1.ScrapeResult{
-				BaseScraper:         config.BaseScraper,
-				Name:                obj.GetName(),
-				Namespace:           obj.GetNamespace(),
-				ConfigClass:         obj.GetKind(),
-				Type:                ConfigTypePrefix + obj.GetKind(),
-				Status:              status,
-				Description:         description,
-				CreatedAt:           &createdAt,
-				DeletedAt:           deletedAt,
-				DeleteReason:        deleteReason,
-				Config:              cleanKubernetesObject(obj.Object),
-				ID:                  string(obj.GetUID()),
-				Tags:                stripLabels(tags, "-hash"),
-				Aliases:             getKubernetesAlias(obj),
-				ParentExternalID:    parentExternalID,
-				ParentType:          ConfigTypePrefix + parentType,
-				RelationshipResults: relationships,
-			})
-		}
-
-		if len(labelsToAddToNode) != 0 {
-			for i := range results {
-				if labels, ok := labelsToAddToNode[results[i].Name]; ok {
-					results[i].Tags = collections.MergeMap(map[string]string(results[i].Tags), labels)
-				}
-			}
-		}
->>>>>>> c0e81df9
+	}
+
+	if len(labelsToAddToNode) != 0 {
+		for i := range results {
+			if labels, ok := labelsToAddToNode[results[i].Name]; ok {
+				results[i].Tags = collections.MergeMap(map[string]string(results[i].Tags), labels)
+			}
+		}
 	}
 
 	results = append(results, changeResults...)
