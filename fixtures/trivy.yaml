trivy:
  - version: "0.40.0"
<<<<<<< HEAD
    kubernetes: {}
=======
    timeout: "10m" # Increased from the default 5m timeout
    kubernetes:
      namespace: default
      context: demo
>>>>>>> 2b507b8f
<|MERGE_RESOLUTION|>--- conflicted
+++ resolved
@@ -1,10 +1,4 @@
 trivy:
   - version: "0.40.0"
-<<<<<<< HEAD
     kubernetes: {}
-=======
-    timeout: "10m" # Increased from the default 5m timeout
-    kubernetes:
-      namespace: default
-      context: demo
->>>>>>> 2b507b8f
+    timeout: "10m" # Increased from the default 5m timeout